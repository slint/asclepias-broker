--- conflicted
+++ resolved
@@ -94,12 +94,7 @@
             with db.session.begin_nested():
                 relationship, errors = RelationshipSchema(check_existing=True).load(payload)
                 if errors:
-                    # TODO: Add better error handling
-<<<<<<< HEAD
-                    raise ValidationError(errors)
-=======
                     raise MarshmallowValidationError(errors)
->>>>>>> acd5c992
                 if relationship.id:
                     relationship.deleted = delete
                 db.session.add(relationship)
