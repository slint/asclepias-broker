--- conflicted
+++ resolved
@@ -16,28 +16,6 @@
 from asclepias_broker.jsonschemas import EVENT_SCHEMA
 
 
-def test_simple_citations(live_server, data_dir, app):
-    """Test simple citation queries."""
-    with open(os.path.join(data_dir, 'payloads', 'events.json'), 'r') as fp:
-        data = json.load(fp)
-    event_url = url_for('asclepias_api.event', _external=True)
-    resp = requests.post(event_url, json=data)
-    assert resp.status_code == 202
-    params = {
-        'id': 'A',
-        'scheme': 'doi',
-        'relation': 'isCitedBy'
-    }
-    rels_url = url_for('asclepias_api.relationships', _external=True)
-    resp = requests.get(rels_url, params=params)
-    assert resp.status_code == 200
-    d = resp.json()
-    assert len(d['Source']['Identifier']) == 2
-    assert len(d['Relationship']) == 3
-
-
-<<<<<<< HEAD
-=======
 def test_example_events(live_server, example_events, app, es):
     """Load the example events from asclepias_broker/examples."""
     event_url = url_for('asclepias_api.event', _external=True)
@@ -46,7 +24,6 @@
         assert resp.status_code == 202
 
 
->>>>>>> acd5c992
 def test_invalid_payload(live_server, app, es):
     """Test error handling for ingestion."""
     event_url = url_for('asclepias_api.event', _external=True)
@@ -57,54 +34,6 @@
     data = {
         "ID": "41bcdb2c-9fb4-4948-a2ca-434493dc83b3",
         "EventType": "RelationshipCreated",
-<<<<<<< HEAD
-        "Time": "1516728860",
-        "Creator": "ACME Inc.",
-        "Source": "Test",
-        "Payload": []
-    }
-    # At least one payload is required
-    resp = requests.post(event_url, json=data)
-    assert resp.status_code == 422
-
-    pl = {
-        "Source": {
-            "Identifier": {
-                "ID": "A",
-                "IDScheme": "doi"
-            },
-            "Type": {
-                "Name": "unknown"
-            }
-        },
-        "RelationshipType": {
-            "Name": "IsRelatedTo",
-            "SubType": "IsIdenticalTo",
-            "SubTypeSchema": "DataCite"
-        },
-        "Target": {
-            "Identifier": {
-                "ID": "B",
-                "IDScheme": "doi"
-            },
-            "Type": {
-                "Name": "unknown"
-            }
-        },
-        "LinkPublicationDate": "2018-01-01",
-        "LinkProvider": [
-            {
-                "Name": "Link Provider Ltd."
-            }
-        ]
-    }
-    data_big = dict(data)
-    # Max limit of payloads per request is 200
-    for i in range(201):
-        data_big['Payload'].append(pl)
-    resp = requests.post(event_url, json=data_big)
-    assert resp.status_code == 422
-=======
         "Time": "2018-01-01T08:00:00Z",
         "Creator": "ACME Inc.",
         "Source": "Test",
@@ -179,5 +108,4 @@
     data['Time'] = 'abc'
     resp = requests.post(event_url, json=data)
     assert resp.status_code == 422
-    assert "Invalid time format" in resp.json()['message']
->>>>>>> acd5c992
+    assert "Invalid time format" in resp.json()['message']